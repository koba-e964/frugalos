use cannyls::lump::LumpId;
use cannyls_rpc::DeviceId;
use fibers_http_server::{Res, Status};
use httpcodec::{Header, HeaderField, HeaderFields};
use libfrugalos::entity::object::{FragmentsSummary, ObjectVersion};
use rustracing::carrier::IterHttpHeaderFields;
use trackable::error::ErrorKindExt;

use {Error, ErrorKind, Result};

#[derive(Debug)]
pub struct TraceHeader<'a>(pub Header<'a>);
impl<'a> IterHttpHeaderFields<'a> for TraceHeader<'a> {
    type Fields = TraceHeaderFields<'a>;

    fn fields(&'a self) -> Self::Fields {
        TraceHeaderFields(self.0.fields())
    }
}

#[derive(Debug)]
pub struct TraceHeaderFields<'a>(HeaderFields<'a>);
impl<'a> Iterator for TraceHeaderFields<'a> {
    type Item = (&'a str, &'a [u8]);

    fn next(&mut self) -> Option<Self::Item> {
        self.0.next().map(|f| (f.name(), f.value().as_bytes()))
    }
}

#[derive(Debug)]
pub struct ContentTypeJson;
impl From<ContentTypeJson> for HeaderField<'static, 'static> {
    fn from(_: ContentTypeJson) -> Self {
        unsafe { HeaderField::new_unchecked("Content-Type", "application/json") }
    }
}

#[derive(Debug)]
pub struct ContentTypeOctetStream;
impl From<ContentTypeOctetStream> for HeaderField<'static, 'static> {
    fn from(_: ContentTypeOctetStream) -> Self {
        unsafe { HeaderField::new_unchecked("Content-Type", "application/octet-stream") }
    }
}

#[derive(Debug, Serialize)]
#[serde(untagged)]
pub enum HttpResult<T> {
    Ok(T),
    Err(Error),
}

pub fn make_json_response<T>(status: Status, body: Result<T>) -> Res<HttpResult<T>> {
    let body = match body {
        Err(e) => HttpResult::Err(e),
        Ok(v) => HttpResult::Ok(v),
    };
    let mut res = Res::new(status, body);
    res.header_mut().add_field(ContentTypeJson);
    res
}

pub fn make_object_response(
    status: Status,
    version: Option<ObjectVersion>,
    body: Result<Vec<u8>>,
) -> Res<HttpResult<Vec<u8>>> {
    // TODO `make_object_response` の利用箇所を `ObjectResponse:new` を使うように変更する
    ObjectResponse::new(status, body)
        .version(version)
        .into_response()
}

pub fn not_found() -> Error {
    ErrorKind::Other.cause("Not Found").into()
}

#[derive(Debug, Serialize)]
pub struct BucketStatistics {
    /// バケツ内のオブジェクト数.
    pub objects: u64,
}

<<<<<<< HEAD
#[derive(Debug)]
pub struct ObjectResponse {
    inner: Res<HttpResult<Vec<u8>>>,
}
impl ObjectResponse {
    /// `ObjectResponse` を生成する.
    pub fn new(status: Status, body: Result<Vec<u8>>) -> Self {
        Self {
            inner: match body {
                Err(e) => {
                    let mut res = Res::new(status, HttpResult::Err(e));
                    res.header_mut().add_field(ContentTypeJson);
                    res
                }
                Ok(content) => {
                    let mut res = Res::new(status, HttpResult::Ok(content));
                    res.header_mut().add_field(ContentTypeOctetStream);
                    res
                }
            },
        }
    }
    /// `ObjectVersion` をレスポンスにセットする.
    pub fn version(mut self, version: Option<ObjectVersion>) -> Self {
        if let Some(version) = version {
            self.inner.header_mut().add_field(unsafe {
                HeaderField::new_unchecked("ETag", &format!("\"{:x}\"", version.0))
            });
        }
        self
    }
    /// `FragmentsSummary` をレスポンスにセットする.
    pub fn fragments(mut self, fragments: Option<FragmentsSummary>) -> Self {
        if let Some(fragments) = fragments {
            let mut header = self.inner.header_mut();
            header.add_field(unsafe {
                HeaderField::new_unchecked(
                    "FrugalOS-Fragments-Corrupted",
                    &format!("{}", fragments.is_corrupted),
                )
            });
            header.add_field(unsafe {
                HeaderField::new_unchecked(
                    "FrugalOS-Fragments-Found-Total",
                    &format!("{}", fragments.found_total),
                )
            });
            header.add_field(unsafe {
                HeaderField::new_unchecked(
                    "FrugalOS-Fragments-Lost-Total",
                    &format!("{}", fragments.lost_total),
                )
            });
        }
        self
    }
    /// HTTP のレスポンスへと変換する.
    pub fn into_response(self) -> Res<HttpResult<Vec<u8>>> {
        self.inner
=======
#[derive(Serialize, Debug)]
pub struct DeleteFragmentResponse {
    pub version: String,
    /// 実際に削除が実行されたか
    pub deleted: bool,
    pub device_id: String,
    pub lump_id: String,
}

impl DeleteFragmentResponse {
    pub fn new(
        version: ObjectVersion,
        deleted: bool,
        device_id: DeviceId,
        lump_id: LumpId,
    ) -> Self {
        Self {
            version: format!("{:x}", version.0),
            deleted,
            device_id: device_id.into_string(),
            lump_id: lump_id.to_string(),
        }
>>>>>>> b1157f5b
    }
}<|MERGE_RESOLUTION|>--- conflicted
+++ resolved
@@ -82,7 +82,6 @@
     pub objects: u64,
 }
 
-<<<<<<< HEAD
 #[derive(Debug)]
 pub struct ObjectResponse {
     inner: Res<HttpResult<Vec<u8>>>,
@@ -142,7 +141,9 @@
     /// HTTP のレスポンスへと変換する.
     pub fn into_response(self) -> Res<HttpResult<Vec<u8>>> {
         self.inner
-=======
+    }
+}
+
 #[derive(Serialize, Debug)]
 pub struct DeleteFragmentResponse {
     pub version: String,
@@ -165,6 +166,5 @@
             device_id: device_id.into_string(),
             lump_id: lump_id.to_string(),
         }
->>>>>>> b1157f5b
     }
 }